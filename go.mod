--- conflicted
+++ resolved
@@ -5,12 +5,8 @@
 require (
 	github.com/golang/protobuf v1.4.3 // indirect
 	github.com/google/go-cmp v0.5.4 // indirect
-<<<<<<< HEAD
-	github.com/miekg/dns v1.1.42
-=======
 	github.com/json-iterator/go v1.1.11 // indirect
 	github.com/miekg/dns v1.1.43
->>>>>>> 9b0e6596
 	github.com/nxadm/tail v1.4.8 // indirect
 	github.com/onsi/ginkgo v1.15.0 // indirect
 	github.com/onsi/gomega v1.10.5 // indirect
